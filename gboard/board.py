--- conflicted
+++ resolved
@@ -39,12 +39,7 @@
         )
 
         self.canvas = MultiCanvas(ncanvases=3, size=canvas_size)
-<<<<<<< HEAD
         self.canvas.on_client_ready(self.redraw)
-=======
-
-        self.canvas[1].global_alpha = 0.4
->>>>>>> c8f867e1
 
     def setup_play_widgets(self):
         self.play_widgets = {
@@ -226,12 +221,8 @@
     def draw_topography(self):
         with hold_canvas(self.canvas[0]):
             self.canvas[0].save()
-<<<<<<< HEAD
             self.canvas[0].scale(self.scale)
-=======
->>>>>>> c8f867e1
             self.canvas[0].clear()
-            self.canvas[0].scale(self.scale)
             self.canvas[0].put_image_data(
                 self.toposim.shaded_topography, 0, 0
             )
